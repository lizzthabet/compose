--- conflicted
+++ resolved
@@ -356,7 +356,28 @@
 	return secretsprovider.NewSecretProvider(store), nil
 }
 
-<<<<<<< HEAD
+func addPlatforms(project *types.Project, service types.ServiceConfig) ([]specs.Platform, error) {
+	plats, err := useDockerDefaultPlatform(project, service.Build.Platforms)
+	if err != nil {
+		return nil, err
+	}
+
+	if service.Platform != "" && !utils.StringContains(service.Build.Platforms, service.Platform) {
+		return nil, fmt.Errorf("service.platform should be part of the service.build.platforms: %q", service.Platform)
+	}
+
+	for _, buildPlatform := range service.Build.Platforms {
+		p, err := platforms.Parse(buildPlatform)
+		if err != nil {
+			return nil, err
+		}
+		if !utils.Contains(plats, p) {
+			plats = append(plats, p)
+		}
+	}
+	return plats, nil
+}
+
 func getImageBuildLabels(project *types.Project, service types.ServiceConfig) types.Labels {
 	ret := make(types.Labels)
 	if service.Build != nil {
@@ -369,27 +390,6 @@
 	ret.Add(api.ProjectLabel, project.Name)
 	ret.Add(api.ServiceLabel, service.Name)
 	return ret
-=======
-func addPlatforms(project *types.Project, service types.ServiceConfig) ([]specs.Platform, error) {
-	plats, err := useDockerDefaultPlatform(project, service.Build.Platforms)
-	if err != nil {
-		return nil, err
-	}
-
-	if service.Platform != "" && !utils.StringContains(service.Build.Platforms, service.Platform) {
-		return nil, fmt.Errorf("service.platform should be part of the service.build.platforms: %q", service.Platform)
-	}
-
-	for _, buildPlatform := range service.Build.Platforms {
-		p, err := platforms.Parse(buildPlatform)
-		if err != nil {
-			return nil, err
-		}
-		if !utils.Contains(plats, p) {
-			plats = append(plats, p)
-		}
-	}
-	return plats, nil
 }
 
 func useDockerDefaultPlatform(project *types.Project, platformList types.StringList) ([]specs.Platform, error) {
@@ -405,5 +405,4 @@
 		plats = append(plats, p)
 	}
 	return plats, nil
->>>>>>> 1ed37ef7
 }